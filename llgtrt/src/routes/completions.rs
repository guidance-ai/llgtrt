//! https://platform.openai.com/docs/api-reference/completions/create
use anyhow::{anyhow, bail, ensure, Error, Result};
use async_stream::try_stream;
use axum::body::Body;
use axum::extract::State;
use axum::http::HeaderMap;
use axum::response::sse::{Event, Sse};
use axum::response::{IntoResponse, Response};
use axum::Json;
use core::panic;
use std::cmp::min;
use futures_core::Stream;
use llguidance::api::{GrammarInit, GrammarWithLexer, TopLevelGrammar};
use llguidance::Constraint;
use safetensors::Dtype;
use serde_json::{json, Value};
use std::fmt::Display;
use std::path::Path;
use std::sync::Arc;
use std::time::{SystemTime, UNIX_EPOCH};
use tokio::sync::mpsc::{UnboundedReceiver, UnboundedSender};
use toktrie::TokEnv;
use trtllm_rs::{ClientReqId, DraftParams, LoraParams, ReqId, RequestInit, RequestParams, Tensor, TlcDataType};
use uuid::Uuid;

use crate::async_exec::{map_finish_reason, AsyncExecutor, StepResults};
use crate::chat::ChatParams;
use crate::error::AppError;
use crate::lora::LoraCache;
use crate::py::PyPromptParams;
use crate::routes::api_ext::{tools_to_schema, LlgLogLevel};
use crate::routes::openai::{JsonSchemaOptions, LoadLoraWeightsOption, ResponseFormat, ToolChoice};
use crate::state::AppState;

use super::api_ext::{
    InitialRunResponse, RunForkResponse, RunRequest, RunResponse, RunUsageResponse,
};
use super::openai::{
    ChatCompletion, ChatCompletionChoice, ChatCompletionChunk, ChatCompletionChunkChoice,
    ChatCompletionChunkDelta, ChatCompletionCreateParams, ChatCompletionMessage,
    CommonCreateParams, Completion, CompletionCreateParams, LogProbs, Role, ToolChoiceOption,
    TopTokenLogProb, Usage,
};

#[derive(Debug, Clone, Default)]
struct ForkInfo {
    text: Vec<u8>,
    pending_bytes: Vec<u8>,
    logs: String,
    stop_reason: Option<trtllm_rs::FinishReason>,
}

struct ReqInfo {
    req_id: ReqId,
    client_req_id: ClientReqId,
    prompt: String,
    return_expanded_prompt: bool,
    is_chat: bool,
    is_run: bool,
    usage: Usage,
    cmpl_id: String,
    created: u64,
    model_name: String,
    tok_env: TokEnv,
    recv: tokio::sync::mpsc::UnboundedReceiver<StepResults>,
    stop_words: Vec<Vec<u8>>,
    forks: Vec<ForkInfo>,
}

impl Display for ReqInfo {
    fn fmt(&self, f: &mut std::fmt::Formatter<'_>) -> std::fmt::Result {
        write!(
            f,
            "ReqInfo {{ {} {} {} }}",
            self.req_id, self.client_req_id, self.cmpl_id
        )
    }
}

pub struct RequestInput {
    pub tokens: Vec<u32>,
    pub prompt: String,
    pub prompt_params: Option<Arc<PyPromptParams>>,
}

impl RequestInput {
    pub fn from_text(app_state: &AppState, text: &str) -> Self {
        Self {
            tokens: app_state.tokenize_with_bos(text),
            prompt: text.to_string(),
            prompt_params: None,
        }
    }
}

fn req_params_from_openai(params: &CommonCreateParams) -> Result<RequestParams> {
    ensure!(params.logit_bias.is_none(), "logit_bias not supported yet");
    ensure!(
        params.max_tokens.is_none() || params.max_completion_tokens.is_none(),
        "max_tokens and max_completion_tokens are mutually exclusive"
    );
    ensure!(
        params.logprobs.unwrap_or(0) <= 1,
        "logprobs > 1 not supported yet"
    );
    match &params.response_format {
        Some(ResponseFormat::JsonSchema {
            json_schema: JsonSchemaOptions { name: Some(n), .. },
        }) => {
            ensure!(
                n.chars()
                    .all(|c| c.is_ascii_alphanumeric() || c == '_' || c == '-'),
                "response format name must be alphanumeric, underscore, or dash"
            );
            ensure!(
                n.len() <= 64,
                "response format name must be 64 characters or less"
            );
        }
        _ => {}
    }

    let mut r = RequestParams {
        temperature: params.temperature,
        top_p: params.top_p,
        min_p: params.min_p,
        max_new_tokens: params
            .max_completion_tokens
            .unwrap_or_else(|| params.max_tokens.unwrap_or(16)) as u32,
        num_return_sequences: params.n as u32,
        frequency_penalty: params.frequency_penalty,
        presence_penalty: params.presence_penalty,
        logprobs: params.logprobs.unwrap_or(0) > 0,
        min_tokens: params.min_tokens as u32,
        ..Default::default()
    };

    if let Some(prio) = params.priority {
        r.priority = prio;
    }

    if let Some(seed) = params.seed {
        r.seed = seed;
    } else {
        r.seed = rand::random();
    }

    Ok(r)
}

fn load_lora_tensors<P: AsRef<Path>>(
    base_path: P,
    lora_model: &str,
) -> Result<(Tensor, Tensor), Error> {
    // Construct paths for the safetensors file
    let safetensors_path = base_path
        .as_ref()
        .join(lora_model)
        .with_extension("safetensors");
    log::info!("Loading LoRA weights from {}", safetensors_path.display());

    // Ensure the resulting path is within the lora root hierarchy
    let canonicalized = std::fs::canonicalize(safetensors_path.clone()).map_err(|err| {
        let context = format!(
            "Failed to find LoRA weights file: {}. Error: {}",
            safetensors_path.display(),
            err
        );
        log::error!("{}", context);
        anyhow!(context)
    })?;
    if !canonicalized.starts_with(base_path.as_ref()) {
        return Err(anyhow!(
            "LoRA weights path {} is outside the LoRA base directory {}",
            safetensors_path.display(),
            base_path.as_ref().display()
        ));
    }

    let fp = std::fs::File::open(safetensors_path.clone()).map_err(|err| {
        let context = format!(
            "Failed to open LoRA weights file: {}. Error: {}",
            safetensors_path.display(),
            err
        );
        log::error!("{}", context);
        anyhow!(context)
    })?;
    let content = unsafe { memmap2::MmapOptions::new().map(&fp)? };
    let safetensors = safetensors::SafeTensors::deserialize(&content)?;

    // Read the config array
    let config_view = safetensors.tensor("config")?;
    let config_size: Vec<i64> = config_view.shape().iter().map(|&x| x as i64).collect();
    let config_tensor = Tensor {
        size: config_size,
        dtype: safetensors_dtype_to_tlc(config_view.dtype()),
        data: config_view.data().to_vec(),
    };

    // Read the weights array
    let weights_view = safetensors.tensor("weights")?;
    let weights_size: Vec<i64> = weights_view.shape().iter().map(|&x| x as i64).collect();
    let weights_tensor = Tensor {
        size: weights_size,
        dtype: safetensors_dtype_to_tlc(weights_view.dtype()),
        data: weights_view.data().to_vec(),
    };

    Ok((weights_tensor, config_tensor))
}

fn req_lora_params_from_openai(
    params: &CommonCreateParams,
    lora_root: Option<String>,
    lora_cache: &LoraCache,
    load_lora_weights: bool,
) -> Result<Option<LoraParams>> {
    if let Some(lora_root) = lora_root {
        if let Some(lora_model) = &params.lora_model {
            let base_path: &Path = Path::new(lora_root.as_str());
            if load_lora_weights {
                let (weights, config) = load_lora_tensors(base_path, lora_model)?;
                Ok(Some(LoraParams {
                    lora_id: lora_cache.resolve_id(lora_model),
                    weights: Some(weights),
                    config: Some(config),
                }))
            } else {
                Ok(Some(LoraParams {
                    lora_id: lora_cache.resolve_id(lora_model),
                    weights: None,
                    config: None,
                }))
            }
        } else {
            Ok(None)
        }
    } else {
        if let Some(_lora_model) = &params.lora_model {
            Err(anyhow!("lora_model specified but lora_root not set"))
        } else {
            Ok(None)
        }
    }
}

fn validate_compl(req: &CompletionCreateParams) -> Result<()> {
    ensure!(req.prompt.len() == 1, "prompt must be a single string");
    ensure!(req.suffix.is_none(), "suffix is not supported");
    ensure!(req.best_of == 1, "best_of must be 1 or missing");
    ensure!(req.echo == false, "echo not supported");
    ensure!(req.logprobs.is_none(), "logprobs not supported yet");
    let _ = req_params_from_openai(&req.params)?;
    Ok(())
}

fn validate_chat(req: &ChatCompletionCreateParams) -> Result<()> {
    let _ = req_params_from_openai(&req.params)?;
    ensure!(
        matches!(req.tool_choice, ToolChoice::Simple(_)),
        "only simple options are currently supported for tool_choice"
    );
    ensure!(
        req.tools.is_empty() || req.params.response_format.is_none(),
        "response_format cannot be specified together with tools"
    );
    Ok(())
}

fn llg_grammar(params: &CommonCreateParams) -> Result<Option<TopLevelGrammar>> {
    let grm = match &params.response_format {
        Some(ResponseFormat::Llguidance { grammar }) => grammar.clone(),
        Some(ResponseFormat::JsonObject)
        | Some(ResponseFormat::JsonSchema {
            json_schema: JsonSchemaOptions { strict: false, .. },
        }) => {
            log::debug!("using generic JSON schema");
            json_to_llg(json!({ "type": "object" }))?
        }
        Some(ResponseFormat::JsonSchema {
            json_schema:
                JsonSchemaOptions {
                    schema: None,
                    strict: true,
                    ..
                },
        }) => {
            bail!("missing schema in strict mode")
        }
        Some(ResponseFormat::JsonSchema {
            json_schema:
                JsonSchemaOptions {
                    schema: Some(schema),
                    strict: true,
                    ..
                },
        }) => {
            log::debug!("using strict JSON schema");
            json_to_llg(schema.clone())?
        }
        Some(ResponseFormat::LarkGrammar { lark_grammar }) => {
            log::debug!("using Lark grammar");
            TopLevelGrammar::from_lark(lark_grammar.clone())
        }
        _ => {
            if params.min_p > 0.0 {
                // Returning a Dummy-grammar to enforce logit processing when min_p is set
                let grm = TopLevelGrammar::from_regex(r"(\n|.)*");
                return Ok(Some(grm));
            }
            return Ok(None);
        }
    };
    Ok(Some(grm))
}

fn is_lora_cache_miss_error(err: &AppError) -> bool {
    let target_substring = "Please send LoRA weights with request";
    err.to_string().contains(target_substring)
}

fn build_request_init(
    tokens: Vec<u32>,
    req_params: RequestParams,
    client_req_id: ClientReqId,
    is_run: bool,
    params: &CommonCreateParams,
    app_state: &AppState,
    load_lora_weights: bool,
) -> Result<RequestInit, AppError> {
    let lora_params = req_lora_params_from_openai(
        params,
        app_state.lora_root.clone(),
        &app_state.lora_cache,
        load_lora_weights,
    )?;

    let request_init = RequestInit {
        tokens,
        params: req_params,
        client_req_id,
        is_run,
        lora_params,
        draft_params: None
    };
    Ok(request_init)
}

fn build_req_info(
    req_id: ReqId,
    n_forks: u32,
    client_req_id: ClientReqId,
    cmpl_id: String,
    prompt: &str,
    prompt_tokens: usize,
    params: &CommonCreateParams,
    tok_env: &TokEnv,
    is_chat: bool,
    is_run: bool,
    recv: UnboundedReceiver<StepResults>,
) -> Result<ReqInfo, AppError> {
    let usage = Usage {
        prompt_tokens,
        completion_tokens: 0,
        total_tokens: prompt_tokens,
    };

    let info = ReqInfo {
        req_id,
        client_req_id,
        prompt: prompt.to_string(),
        return_expanded_prompt: params.return_expanded_prompt.unwrap_or(false),
        is_chat,
        is_run,
        cmpl_id,
        model_name: params.model.clone(),
        created: SystemTime::now().duration_since(UNIX_EPOCH)?.as_secs(),
        recv,
        tok_env: tok_env.clone(),
        forks: vec![ForkInfo::default(); n_forks as usize],
        stop_words: params
            .stop
            .as_ref()
            .map(|stops| stops.iter().map(|s| s.as_bytes().to_vec()).collect())
            .unwrap_or_default(),
        usage,
    };

    Ok(info)
}

async fn completions_stream_or_not(
    stream: bool,
    info: ReqInfo,
    final_content: Option<Vec<u8>>
) -> Result<Response<Body>, AppError> {
    if stream {
        completions_stream(info).await.map(|r| r.into_response())
    } else {
        completions(info, final_content).await.map(|r| r.into_response())
    }
}

async fn mk_req_info(
    app_state: &AppState,
    req_input: RequestInput,
    params: &CommonCreateParams,
    is_chat: bool,
    is_run: bool,
) -> Result<Response, AppError> {
    let mut req_params = req_params_from_openai(params)?;
    let mut tokens = req_input.tokens;
    let prompt = req_input.prompt;
    log::debug!("First input prompt {}", app_state.tok_env.tok_trie().tokens_dbg(&tokens));

    let eos_token = if is_chat {
        app_state.tok_eos_chat
    } else {
        app_state.tok_eos_completions
    };
    let eos_token = eos_token.unwrap_or_else(|| app_state.tok_env.eos_token());
    req_params.eos_token_id = eos_token;

    let client_req_id = app_state
        .next_client_req_id
        .fetch_add(1, std::sync::atomic::Ordering::Relaxed);
    let client_req_id = ClientReqId::new(client_req_id as u64);
    let cmpl_id = format!("{}-{}", if is_run { "run" } else { "cmpl" }, Uuid::new_v4());

    let llg = if let Some(grm) = llg_grammar(params)? {
        let parser = app_state.parser_factory.create_parser_from_init(
            GrammarInit::Serialized(grm),
            params.llg_log_level.to_log_level(),
            app_state.parser_factory.stderr_log_level(),
        )?;

        let mut llg = Constraint::new(parser);

        if params.llg_log_level.has_json() {
            llg.log_json_progress = true;
        }

        // temperature handled by logits processing - this has to be 1.0
        // to avoid double-application of temperature
        llg.temperature = req_params.temperature;
        req_params.temperature = 1.0;

        req_params.use_logits_post_processor = true;

        // If we do that, we need to make sure we return the tokens forced
        // by the grammar to the user. Currently we don't have infra for that,
        // so instead we just start the parser without the prompt.
        //
        // if is_chat {
        //     tokens.extend_from_slice(&llg.process_prompt(vec![]));
        // } else {
        //     tokens = llg.process_prompt(tokens);
        // }
        llg.start_without_prompt();

        let mut r = vec![Box::new(llg)];
        while r.len() < req_params.num_return_sequences as usize {
            r.push(Box::new(r[0].deep_clone()));
        }
        r
    } else {
        if req_params.temperature < 0.00001 {
            req_params.temperature = 0.0;
            req_params.top_k = 1;
        }
        vec![]
    };

    if let Some(bos) = app_state.tok_bos {
        if tokens.is_empty() || tokens[0] != bos {
            tokens.insert(0, bos);
        }
    } else if tokens.is_empty() {
        // insert a space if all else fails
        tokens = app_state.tokenize_with_bos(" ");
    }

    let n_forks = req_params.num_return_sequences;

    // For our first attempt, only load LoRA weights if load_lora_weights is set to "always"
    let load_lora_weights = match params.load_lora_weights {
        LoadLoraWeightsOption::Auto => false,
        LoadLoraWeightsOption::Always => true,
        LoadLoraWeightsOption::Never => false,
    };
    let mut req_init = build_request_init(
        tokens.clone(),
        req_params.clone(),
        client_req_id,
        is_run,
        &params,
        app_state,
        load_lora_weights,
    )?;
    let prompt_tokens = req_init.tokens.len();

    if AsyncExecutor::lock().has_draft_model() {
        // TODO override  n draft tokens to execute
        let start_len = req_init.tokens.len();
        let n_gen_tokens = req_init.params.max_new_tokens as usize;
        let total_len = start_len + n_gen_tokens;
        let n_draft_tokens = AsyncExecutor::lock().n_draft_tokens() as usize; // TODO how long to do this
        let draft_token_acc_rate = AsyncExecutor::lock().draft_token_acc_rate();
        let mut req_info: Option<ReqInfo> = None;  // need as option due to loop
        let mut avg_draft_acc_rate = 0.0;
        let mut gen_bytes: Vec<u8> = Vec::new();
        let mut n_draft_reqs = 0.0;
        let mut num_tokens_left = total_len - req_init.tokens.len();
        while num_tokens_left > 0 {
            // handle case where there are less than n_draft_tokens + 1 needed
            let mut req_id: ReqId;
            let mut recv: UnboundedReceiver<StepResults>;
            let mut draft_tokens = None;
            if num_tokens_left >= n_draft_tokens { // if only need 1 token just skip to target
                req_init.params.max_new_tokens = n_draft_tokens as u32;  // TODO set min?
                req_init.params.streaming = false; // Set to false for draft so that we can grab logits in one go.

                let (draft_req_id, recv) =  AsyncExecutor::lock().add_draft_request(
                    &req_init,
                    req_input.prompt_params.clone(),  // TODO needed here?
                    llg.clone(),
                )?;

                req_info = Some(build_req_info(
                    draft_req_id,
                    1,  // TODO how to handle num_return_sequences? keep as 1 for now
                    client_req_id,
                    cmpl_id.clone(),
                    &prompt,
                    prompt_tokens,
                    params,
                    &app_state.tok_env,
                    is_chat,
                    is_run,
                    recv,
                )?);

                // TODO this doesn't need return passed reqinfo
                let (mut req_info_temp, _, mut logits_tensor, cur_draft_tokens) = gather_response_chunks(req_info.unwrap()).await?;
                // let cur_draft_tokens = req_info_temp.tok_env.tokenize_bytes(&req_info_temp.forks[0].text);
                AsyncExecutor::lock().cancel_request(draft_req_id);

                log::debug!("{} {} - Want {} draft tokens", client_req_id, draft_req_id, n_draft_tokens);
                log::debug!("{} {} - Got {} draft tokens", client_req_id, draft_req_id, &cur_draft_tokens.len());
                log::debug!("{} {} - Draft tokens: {:?}", client_req_id, draft_req_id, &cur_draft_tokens);
                log::debug!("{} {} - Draft output: {}", client_req_id, draft_req_id, req_info_temp.tok_env.tok_trie().tokens_dbg(&cur_draft_tokens));

                // TODO make this an assertion ideally?
                if cur_draft_tokens.len() as usize != n_draft_tokens {
                    log::warn!("{} {} - expected {} draft tokens got {}", client_req_id, draft_req_id, n_draft_tokens, cur_draft_tokens.len())
                }

                if logits_tensor
                    .as_ref()
                    .and_then(|t| t.size.first().copied())
                    .map(|first_dim| first_dim as usize != cur_draft_tokens.len())
                    .unwrap_or(false)
                {
                    log::warn!("{} {} - Logits tensor size does not match num tokens, not using logits.", client_req_id, draft_req_id);
                    logits_tensor = None;
                }

                if let Some(tensor) = logits_tensor.as_ref() {
                    for (i, dim) in tensor.size.iter().enumerate() {
                        log::debug!("Draft logits tensor dim[{}]: {}", i, dim);
                    }
                }

                req_init.draft_params = Some(DraftParams {
                    draft_tokens: cur_draft_tokens.clone(),
                    logits_tensor: logits_tensor,
                    acc_rate: draft_token_acc_rate
                });

                req_info = Some(req_info_temp);
                draft_tokens = Some(cur_draft_tokens);
            } else {
                req_init.draft_params = None; // clear from last time draft model was called
            }

            let n_max_target_tokens = match draft_tokens.as_ref() {
                Some(tokens) => (tokens.len() + 1) as u32,
                None => {
                    req_init.params.min_tokens = num_tokens_left as u32;
                    num_tokens_left as u32
                }
            };

            req_init.params.max_new_tokens = n_max_target_tokens;
            req_init.params.streaming = true; // Set to true for target model so that we can stream the response.
            let (target_req_id, recv) = AsyncExecutor::lock().add_request(
                &req_init,
                req_input.prompt_params.clone(),
                llg.clone()
            )?;

            req_info = Some(build_req_info(
                target_req_id,
                1, // TODO how to handle num_return_sequences? keep as 1 for now,
                client_req_id,
                cmpl_id.clone(),
                &prompt,
                prompt_tokens,
                params,
                &app_state.tok_env,
                is_chat,
                is_run,
                recv,
            )?);

            let (mut req_info_temp, _, _, mut target_tokens) = gather_response_chunks(req_info.unwrap()).await?;
<<<<<<< HEAD
=======
            let mut target_tokens = req_info_temp.tok_env.tokenize_bytes(&req_info_temp.forks[0].text);

            if let Some(draft_tokens) = draft_tokens {
                // draft tokens: [a, b, c, d, e]
                // target tokens: [a, b, c, y]
                // expect: 60% draft token usage
                // sub 1 from target token length for token target model will always produce
                let accepted = draft_tokens.iter().zip(&target_tokens).take_while(|(a, b)| a == b).count();
                let perc_draft_tokens_used = accepted as f32 / draft_tokens.len() as f32;
                 log::debug!(
                    "Target model used {:.2}% of draft model tokens",
                    perc_draft_tokens_used * 100 as f32
                );
            }
>>>>>>> 485273e1

            let stop = if !target_tokens.is_empty() {
                if let Some(draft_tokens) = draft_tokens {
                    if draft_tokens.len() == 0 {
                        log::debug!("{} - No draft tokens to compare target model against", client_req_id);
                    } else {
                        // draft tokens: [a, b, c, d, e], target tokens: [a, b, c, y]
                        // expect: 60% draft token usage
                        // sub 1 from target token length for token target model will always produce
                        let perc_draft_tokens_used = 1.0 - (((draft_tokens.len() as f32) - ((target_tokens.len() - 1) as f32)) / (draft_tokens.len() as f32));
                        log::debug!("{} {} - Target model used {:.2}% of draft model tokens", client_req_id, target_req_id, perc_draft_tokens_used * 100 as f32);

                        // TODO weight this
                        if draft_tokens.len() as usize == n_draft_tokens {
                            avg_draft_acc_rate += perc_draft_tokens_used;
                            n_draft_reqs += 1.0;
                            log::debug!("{} {} - Averge draft acceptance rate: {}", client_req_id, target_req_id, (avg_draft_acc_rate / n_draft_reqs) * 100 as f32);
                        } else {
                            log::debug!("{} {} - More or few draft tokens than required amount for adjusting avg acc rate", client_req_id, target_req_id);
                        }
                    }
                }

                log::debug!("{} {} - Want {} target tokens", client_req_id, target_req_id, n_max_target_tokens);
                log::debug!("{} {} - Got {} target tokens", client_req_id, target_req_id, &target_tokens.len());
                log::debug!("{} {} - Target tokens: {:?}", client_req_id, target_req_id, &target_tokens);
                log::debug!("{} {} - Target output: {}", client_req_id, target_req_id, req_info_temp.tok_env.tok_trie().tokens_dbg(&target_tokens));

                let eos_found = target_tokens.iter().any(|t| t == &req_info_temp.tok_env.tok_trie().eos_token());
                num_tokens_left -= target_tokens.len();
                gen_bytes.append(&mut req_info_temp.tok_env.tok_trie().decode(&target_tokens));
                req_init.tokens.append(&mut target_tokens);
                req_init = build_request_init(
                    req_init.tokens,
                    req_params.clone(),
                    client_req_id,
                    is_run,
                    &params,
                    app_state,
                    load_lora_weights,
                )?;

                log::debug!("{} {} - Req init output of {} tokens: {}", client_req_id, target_req_id, req_init.tokens.len(), req_info_temp.tok_env.tok_trie().tokens_dbg(&req_init.tokens));
                eos_found
            } else {
                log::debug!("{} {} - no tokens from target executor, breaking", client_req_id, target_req_id);
                true
            };

            req_info = Some(req_info_temp);

            if stop {
                break
            }
        }

        if let Some(ref mut some) = req_info {
            let n_gen_tokens = some.tok_env.tokenize_bytes(&gen_bytes).len();
            some.usage.completion_tokens = n_gen_tokens;
            some.usage.total_tokens = some.usage.prompt_tokens + n_gen_tokens;
        }

        log::debug!("{} - Averge draft acceptance rate: {}", client_req_id, (avg_draft_acc_rate / n_draft_reqs) * 100 as f32);
        // TODO if req_info has gotten all info should skip inner gather loop?
        // TODO need to redo n_completion_tokens for final req_info
        completions_stream_or_not(false, req_info.expect("no tokens generated"), Some(gen_bytes)).await
    } else {
        let (req_id, recv) = AsyncExecutor::lock().add_request(
            &req_init,
            req_input.prompt_params.clone(),
            llg.clone(),
        )?;

        let info = build_req_info(
            req_id,
            n_forks,
            client_req_id,
            cmpl_id.clone(),
            &prompt,
            prompt_tokens,
            params,
            &app_state.tok_env,
            is_chat,
            is_run,
            recv,
        )?;

        match completions_stream_or_not(params.stream, info, None).await {
            Ok(r) => Ok(r),
            Err(err) => {
                if is_lora_cache_miss_error(&err) {
                    log::warn!("LoRA cache miss: {}", err);

                    // If necessary, retry with LoRA weights set
                    if params.load_lora_weights == LoadLoraWeightsOption::Auto {
                        log::info!("Retrying with LoRA weights set");
                        let req_init = build_request_init(
                            tokens.clone(),
                            req_params.clone(),
                            client_req_id,
                            is_run,
                            &params,
                            app_state,
                            true,
                        )?;
                        let prompt_tokens = req_init.tokens.len();

                        let (req_id, recv) = AsyncExecutor::lock().add_request(
                            &req_init,
                            req_input.prompt_params.clone(),
                            llg.clone(),
                        )?;

                        let info = build_req_info(
                            req_id,
                            n_forks,
                            client_req_id,
                            cmpl_id.clone(),
                            &prompt,
                            prompt_tokens,
                            params,
                            &app_state.tok_env,
                            is_chat,
                            is_run,
                            recv,
                        )?;

                        completions_stream_or_not(params.stream, info, None).await
                    } else {
                        Ok(AppError::from(anyhow!(
                                "LoRA model {:?} was not in cache and load_lora_weights is set to never: {}", params.lora_model, err
                            )).into_response())
                    }
                } else {
                    Ok(err.into_response())
                }
            }
        }
    }
}

// #[axum::debug_handler]
pub async fn route_completions(
    _headers: HeaderMap,
    State(app_state): State<Arc<AppState>>,
    mut request: Json<CompletionCreateParams>,
) -> Result<Response, AppError> {
    log::debug!("request: {:?}", request);

    request.params.logprobs = request.logprobs;

    if let Err(e) = validate_compl(&request) {
        return Err(e.into());
    }

    let req_input = RequestInput::from_text(&app_state, &request.prompt[0]);

    mk_req_info(&app_state, req_input, &request.params, false, false)
        .await
        .map_err(|e| {
            log::warn!("completion error: {}", e);
            e
        })
}

pub async fn route_chat_completions(
    _headers: HeaderMap,
    State(app_state): State<Arc<AppState>>,
    mut request: Json<ChatCompletionCreateParams>,
) -> Result<Response, AppError> {
    log::debug!("chat request: {:?}", request);

    if request.logprobs {
        request.params.logprobs = Some(request.top_logprobs.unwrap_or(1));
    }

    if let Err(e) = validate_chat(&request) {
        return Err(e.into());
    }

    if request.tools.len() > 0 {
        let schema = tools_to_schema(&request.tools);
        log::debug!("tools schema: {}", serde_json::to_string_pretty(&schema)?);

        let lark_grm_templ = match &request.tool_choice {
            ToolChoice::Simple(ToolChoiceOption::None) => r"start: /(.|\n)*/",
            ToolChoice::Simple(ToolChoiceOption::Auto) => {
                r"start: /[^{](.|\n)*/ | {json_start} @json_schema"
            }
            ToolChoice::Simple(ToolChoiceOption::Required) | ToolChoice::Advanced(_) => {
                r"start: {json_start} @json_schema"
            }
        };

        let json_start = app_state.json_start_token_name.as_ref().map_or("", |s| s);
        let lark_grm = lark_grm_templ.replace("{json_start}", json_start);

        let mut grammar = TopLevelGrammar::from_lark(lark_grm);
        grammar
            .grammars
            .push(GrammarWithLexer::from_json_schema(schema));

        log::debug!("tools grammar: {}", serde_json::to_string(&grammar)?);
        request.params.response_format = Some(ResponseFormat::Llguidance { grammar });
    }

    let chat_params = if request.include_json_schema_in_prompt.unwrap_or(true) {
        let json_schema = match &request.params.response_format {
            Some(ResponseFormat::JsonSchema { json_schema }) => json_schema.schema.as_ref(),
            _ => None,
        };
        ChatParams {
            messages: &request.messages,
            tools: &request.tools,
            json_schema,
        }
    } else {
        // skip schema in prompt
        ChatParams {
            messages: &request.messages,
            tools: &vec![],
            json_schema: None,
        }
    };

    let req_input = if app_state.py_state.enabled {
        let req_params = req_params_from_openai(&request.params)?;
        app_state
            .py_state
            .run_input_processor(chat_params, &req_params)
            .map_err(|e| {
                log::warn!("chat py error: {}", e);
                e
            })?
    } else {
        let text = app_state.chat_builder.build(chat_params)?;
        RequestInput::from_text(&app_state, &text)
    };

    mk_req_info(&app_state, req_input, &request.params, true, false)
        .await
        .map_err(|e| {
            log::warn!("chat error: {}", e);
            e
        })
}

fn json_to_llg(schema: Value) -> Result<TopLevelGrammar> {
    Ok(TopLevelGrammar::from_json_schema(schema))
}

fn valid_utf8_len(data: &Vec<u8>) -> usize {
    if data.is_empty() {
        return 0;
    }

    // Find where the last valid UTF-8 sequence starts by scanning the final bytes
    let mut i = data.len() - 1;

    // Check if we have a continuation byte (0b10xxxxxx)
    while i > 0 && (data[i] & 0b1100_0000 == 0b1000_0000) {
        i -= 1;
    }

    // Check how many bytes the starting byte indicates for the UTF-8 sequence
    let first_byte = data[i];
    let expected_len = if first_byte & 0b1000_0000 == 0 {
        1 // Single-byte character (ASCII)
    } else if first_byte & 0b1110_0000 == 0b1100_0000 {
        2 // Two-byte character
    } else if first_byte & 0b1111_0000 == 0b1110_0000 {
        3 // Three-byte character
    } else if first_byte & 0b1111_1000 == 0b1111_0000 {
        4 // Four-byte character
    } else {
        1 // Invalid UTF-8, truncate it
    };

    // If there aren't enough bytes left for a valid character, truncate
    if i + expected_len <= data.len() {
        i + expected_len
    } else {
        i
    }
}

fn take_final_logs(llg: &mut Constraint) -> Result<String> {
    log::info!("llg-max-step: {:?}", llg.parser.max_step_stats());

    if !llg.log_json_progress && llg.parser.logger.buffer_level() == 0 {
        return Ok(String::new());
    }

    let eos = llg.tok_trie().eos_token();
    let res = llg.commit_token(Some(eos))?;
    if !res.stop {
        let _res = llg.compute_mask()?;
    }
    Ok(llg.flush_logs())
}

struct ReqCancelToken {
    req_id: Option<ReqId>,
}

impl ReqCancelToken {
    pub fn disarm(&mut self) {
        self.req_id = None;
    }
}

impl Drop for ReqCancelToken {
    fn drop(&mut self) {
        if let Some(req_id) = self.req_id {
            log::warn!("dropping ReqCancelToken: {}", req_id);
            let _ = AsyncExecutor::lock().cancel_request(req_id);
        } else {
            log::debug!("not dropping ReqCancelToken");
        }
    }
}

impl ReqInfo {
    fn cancel_token(&self) -> ReqCancelToken {
        ReqCancelToken {
            req_id: Some(self.req_id),
        }
    }

    fn all_forks_stopped(&self) -> bool {
        self.forks.iter().all(|f| f.stop_reason.is_some())
    }

    /// This returns the added text in the response, limited to valid UTF8 length.
    /// The fork.text is updated with all new bytes, not only valid UTF8.
    fn update_text(&mut self, result: &mut StepResults, incremental: bool) -> RunForkResponse {
        let idx = result.response.sequence_idx as usize;

        let fork = &mut self.forks[idx];

        if let Some(l) = result.take_logs() {
            fork.logs.push_str(&l);
        }

        if let Some(mut llg) = result.final_llg.take() {
            match take_final_logs(llg.as_mut()) {
                Ok(logs) => fork.logs.push_str(&logs),
                Err(e) => {
                    if result.response.error.is_none() {
                        result.response.error = Some(format!("{e}"));
                    }
                    let msg = format!("error taking final logs: {e}");
                    log::debug!("{}", msg);
                    fork.logs.push_str("\nWarning: ");
                    fork.logs.push_str(&msg);
                }
            }
        }

        let logprobs = result.response.logprobs.as_ref().map(|lp| {
            let trie = self.tok_env.tok_trie();
            LogProbs {
                content: lp.iter().map(|v| TopTokenLogProb::new(trie, v)).collect(),
            }
        });

        let mut text = String::new();

        if fork.stop_reason.is_none() {
            let response = &result.response;
            fork.stop_reason = response.finish_reason.clone();

            let mut bytes = std::mem::replace(&mut fork.pending_bytes, Vec::new());
            let new_bytes = self.tok_env.tok_trie().decode(&response.tokens);
            bytes.extend_from_slice(&new_bytes);

            fork.text.extend_from_slice(&new_bytes);

            text = 'outer: {
                if self.stop_words.len() > 0 {
                    let max_suffix = new_bytes.len()
                        + self.stop_words.iter().map(|s| s.len()).max().unwrap_or(0);
                    let start_pos = fork.text.len().saturating_sub(max_suffix);
                    for stop in &self.stop_words {
                        if let Some(stop_off) = fork.text[start_pos..]
                            .windows(stop.len())
                            .position(|w| w == stop)
                        {
                            let pos = start_pos + stop_off;
                            let drop_len = fork.text.len() - pos;
                            fork.text.truncate(pos);
                            fork.stop_reason = Some(trtllm_rs::FinishReason::StopWords);
                            if drop_len >= bytes.len() {
                                // No more bytes to emitted from last chunk
                                break 'outer String::new();
                            } else {
                                bytes.truncate(bytes.len() - drop_len);
                                break 'outer String::from_utf8_lossy(&bytes).to_string();
                            }
                        }
                    }
                }

                let pref_len = valid_utf8_len(&bytes);
                fork.pending_bytes = bytes.split_off(pref_len);
                String::from_utf8_lossy(&bytes).to_string()
            };
        }

        let logs = if incremental {
            std::mem::take(&mut fork.logs)
        } else {
            String::new()
        };

        RunForkResponse {
            index: idx,
            finish_reason: fork.stop_reason.clone().map(map_finish_reason),
            text,
            error: result.response.error.clone().unwrap_or_default(),
            logs,
            storage: Vec::new(),
            micros: 0,
            logprobs,
        }
    }

    fn run_chunk(&mut self, mut result: StepResults) -> RunResponse {
        let resp = self.update_text(&mut result, true);
        RunResponse {
            object: "run",
            forks: vec![resp],
            usage: RunUsageResponse {
                sampled_tokens: self.usage.completion_tokens,
                ff_tokens: self.usage.total_tokens,
                cost: 2 * self.usage.completion_tokens + self.usage.total_tokens,
            },
        }
    }

    fn chat_completion(&mut self, mut result: StepResults) -> ChatCompletionChunk {
        let resp = self.update_text(&mut result, true);

        ChatCompletionChunk {
            id: self.cmpl_id.clone(),
            object: "text_completion".to_string(),
            created: self.created,
            model: self.model_name.clone(),
            system_fingerprint: None,
            choices: vec![ChatCompletionChunkChoice {
                index: resp.index,
                delta: ChatCompletionChunkDelta {
                    role: Some(Role::Assistant),
                    content: Some(resp.text),
                },
                finish_reason: resp.finish_reason,
                llg_logs: if resp.logs.is_empty() {
                    None
                } else {
                    Some(resp.logs)
                },
                logprobs: resp.logprobs,
            }],
            usage: self.usage.clone(),
        }
    }

    fn initial_run(&mut self) -> Event {
        Event::default()
            .json_data(InitialRunResponse {
                id: self.cmpl_id.clone(),
                object: "initial-run",
                created: self.created,
                model: self.model_name.clone(),
            })
            .unwrap()
    }

    fn resp_to_event(&mut self, result: StepResults) -> Event {
        let response = &result.response;
        if !self.is_run {
            if let Some(err) = &response.error {
                log::error!("received error message: {}", err);
                return Event::default()
                    // .event("error")
                    .json_data(json!({
                        "error": {
                            "status_code": 500,
                            "message": err
                        }
                    }))
                    .unwrap();
            }
        }

        log::trace!("infer response: {:?}", response);
        self.usage.completion_tokens += response.tokens.len();
        self.usage.total_tokens += response.tokens.len();

        if self.is_run {
            Event::default().json_data(self.run_chunk(result)).unwrap()
        } else if self.is_chat {
            Event::default()
                .json_data(self.chat_completion(result))
                .unwrap()
        } else {
            Event::default()
                .json_data(Completion::of_chat_completion_chunk(
                    self.chat_completion(result),
                ))
                .unwrap()
        }
    }
}

async fn completions_stream(
    mut client: ReqInfo,
) -> Result<Sse<impl Stream<Item = anyhow::Result<Event>>>, AppError> {
    let mut token = client.cancel_token();
    let result0 = client
        .recv
        .recv()
        .await
        .ok_or_else(|| anyhow!("no response"))?;
    if let Some(err) = result0.response.error {
        // return as HTTP error, not error event
        return Err(anyhow!("{}", err).into());
    }

    let response_stream = try_stream! {
        let mut token = client.cancel_token();

        if client.is_run {
            yield client.initial_run();
        }

        yield client.resp_to_event(result0);

        while let Some(result) = client.recv.recv().await {
            let is_error = result.response.error.is_some();
            yield client.resp_to_event(result);
            if is_error {
                return;
            }
            if client.all_forks_stopped() {
                let _ = AsyncExecutor::lock().cancel_request(client.req_id);
            }
        }

        yield Event::default().data("[DONE]");

        token.disarm();
    };

    token.disarm();
    Ok(Sse::new(response_stream))
}

async fn gather_response_chunks(mut client: ReqInfo) -> Result<(ReqInfo, Vec<TopTokenLogProb>, Option<Tensor>, Vec<u32>), Error> {
    let mut logprobs = vec![];
    let mut logits = vec![];
    let mut tokens = vec![];
    while let Some(mut result) = client.recv.recv().await {
        log::trace!("infer response: {:?}", result.response);
        let response = &result.response;
        if let Some(err) = &response.error {
            let err = anyhow::anyhow!("{}", err);
            log::error!("received error message (rest): {}", err);
            let _ = AsyncExecutor::lock().cancel_request(client.req_id);
            return Err(err.into());
        } else {
            client.usage.completion_tokens += response.tokens.len();
            client.usage.total_tokens += response.tokens.len();
            log::debug!("tokens from gather: {:?}", response.tokens);
            let response = result.response.clone(); // Clone the response to avoid borrowing conflicts
            let r = client.update_text(&mut result, false);
            tokens.append(&mut response.tokens.clone());
            if let Some(mut lp) = r.logprobs {
                logprobs.append(&mut lp.content);
            }
            if let Some(ref l) = response.generation_logits {
                if !l.size.is_empty() && !l.data.is_empty() {
                    logits.push(Tensor::from(l.clone())); // TODO: Revisit if we ensure only one logit will ever be returned.
                } else {
                    log::debug!("no logits detected")
                }
            } else {
                log::debug!("no logits detected")
            }

        }

        if client.all_forks_stopped() {
            let _ = AsyncExecutor::lock().cancel_request(client.req_id);
            break;
        }
    }

    for (i, logit) in logits.iter().enumerate() {
        log::debug!("Logit {} shape: {:?}", i, logit.size.iter().map(|&x| x as u32).collect::<Vec<u32>>());
    }

    let logits_tensor = logits.get(0).cloned();

    Ok((client, logprobs, logits_tensor, tokens))
}

async fn completions(mut client: ReqInfo, final_content: Option<Vec<u8>>) -> Result<Json<Value>, AppError> {
    let mut token = client.cancel_token();
    let mut logprobs = vec![];

    // TODO this should skip this if gather_response_chunks was called already
    if final_content.is_none() {
        (client, logprobs, _, _) = gather_response_chunks(client).await?;
    }

    let created = SystemTime::now().duration_since(UNIX_EPOCH)?.as_secs();
    let id = format!("cmpl-{}", Uuid::new_v4());

    let chat_compl = ChatCompletion {
        id,
        object: "text_completion".to_string(),
        created,
        model: client.model_name,
        system_fingerprint: None,
        expanded_prompt: if client.return_expanded_prompt {
            Some(client.prompt)
        } else {
            None
        },
        choices: client
            .forks
            .into_iter()
            .enumerate()
            .map(|(index, fork)| ChatCompletionChoice {
                index,
                message: ChatCompletionMessage {
                    role: Role::Assistant,
                    content: Some(String::from_utf8_lossy(&final_content.clone().unwrap_or(fork.text)).to_string()),
                },
                finish_reason: fork.stop_reason.map(map_finish_reason),
                llg_logs: if fork.logs.is_empty() {
                    None
                } else {
                    Some(fork.logs)
                },
                logprobs: if logprobs.is_empty() {
                    None
                } else {
                    Some(LogProbs {
                        content: std::mem::take(&mut logprobs),
                    })
                },
            })
            .collect(),
        usage: client.usage,
    };

    let inner = if client.is_chat {
        serde_json::to_value(chat_compl)?
    } else {
        serde_json::to_value(Completion::of_chat_completion(chat_compl))?
    };

    token.disarm();

    Ok(Json(inner))
}

fn validate_run(req: &RunRequest, common: &CommonCreateParams) -> Result<()> {
    ensure!(
        req.prompt.is_none() || req.messages.is_none(),
        "prompt and messages are mutually exclusive"
    );
    ensure!(
        req.controller == "llguidance",
        "controller must be 'llguidance'"
    );

    let _ = req_params_from_openai(common)?;

    Ok(())
}

pub async fn route_llguidance(
    _headers: HeaderMap,
    State(app_state): State<Arc<AppState>>,
    request: Json<RunRequest>,
) -> Result<Response, AppError> {
    log::debug!("run request: {:?}", request);

    let mut common: CommonCreateParams = serde_json::from_value(json!({
        "model": "model"
    }))?;

    if let Some(v) = request.temperature {
        common.temperature = v;
    }
    if let Some(v) = request.top_p {
        common.top_p = v;
    }
    common.max_tokens = request.max_tokens;

    common.stream = true;
    common.llg_log_level = LlgLogLevel::Verbose;
    common.response_format = Some(ResponseFormat::Llguidance {
        grammar: request.controller_arg.grammar.clone(),
    });

    if let Err(e) = validate_run(&request, &common) {
        return Err(e.into());
    }

    let mut is_chat = false;

    let chat_history = if let Some(messages) = &request.messages {
        is_chat = true;
        app_state.chat_builder.build(ChatParams {
            messages,
            tools: &vec![],
            json_schema: None,
        })?
    } else {
        request.prompt.clone().unwrap_or(String::new())
    };
    let req_input = RequestInput::from_text(&app_state, &chat_history);

    mk_req_info(&app_state, req_input, &common, is_chat, true)
        .await
        .map_err(|e| {
            log::warn!("llg error: {}", e);
            e
        })
}

fn safetensors_dtype_to_tlc(dtype: Dtype) -> TlcDataType {
    match dtype {
        Dtype::BOOL => TlcDataType::TLC_DT_BOOL,
        Dtype::U8 => TlcDataType::TLC_DT_U8,
        Dtype::I8 => TlcDataType::TLC_DT_I8,
        Dtype::F8_E4M3 => TlcDataType::TLC_DT_F8,
        Dtype::F8_E5M2 => panic!("F8_E5M2 not supported"), // we support the other one
        Dtype::F16 => TlcDataType::TLC_DT_F16,
        Dtype::BF16 => TlcDataType::TLC_DT_BF16,
        Dtype::I32 => TlcDataType::TLC_DT_I32,
        Dtype::F32 => TlcDataType::TLC_DT_F32,
        Dtype::I64 => TlcDataType::TLC_DT_I64,

        Dtype::U64 | Dtype::U32 | Dtype::F64 | Dtype::I16 | Dtype::U16 | _ => {
            panic!("unsupported dtype: {:?}", dtype)
        }
    }
}<|MERGE_RESOLUTION|>--- conflicted
+++ resolved
@@ -615,23 +615,6 @@
             )?);
 
             let (mut req_info_temp, _, _, mut target_tokens) = gather_response_chunks(req_info.unwrap()).await?;
-<<<<<<< HEAD
-=======
-            let mut target_tokens = req_info_temp.tok_env.tokenize_bytes(&req_info_temp.forks[0].text);
-
-            if let Some(draft_tokens) = draft_tokens {
-                // draft tokens: [a, b, c, d, e]
-                // target tokens: [a, b, c, y]
-                // expect: 60% draft token usage
-                // sub 1 from target token length for token target model will always produce
-                let accepted = draft_tokens.iter().zip(&target_tokens).take_while(|(a, b)| a == b).count();
-                let perc_draft_tokens_used = accepted as f32 / draft_tokens.len() as f32;
-                 log::debug!(
-                    "Target model used {:.2}% of draft model tokens",
-                    perc_draft_tokens_used * 100 as f32
-                );
-            }
->>>>>>> 485273e1
 
             let stop = if !target_tokens.is_empty() {
                 if let Some(draft_tokens) = draft_tokens {
