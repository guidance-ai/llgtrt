--- conflicted
+++ resolved
@@ -319,21 +319,11 @@
     pub fn from_tlc_tensor(tlc_tensor: &ffi::TlcTensor) -> Self {
         let shape = tlc_tensor.shape.to_vec();
 
-<<<<<<< HEAD
-        let data_ptr = tlc_tensor.data_ptr as *const f32;
+        let data_ptr = tlc_tensor.data_ptr as *const u8;
         let num_elements: usize = i64::try_into(shape.iter().product::<i64>()).expect("all elements are positive so this should work");
         let data: Vec<u8> = unsafe {
             std::slice::from_raw_parts(data_ptr, num_elements).to_vec()
-        }.into_iter().map(|x| x as u8).collect();
-=======
-        let data_ptr = tlc_tensor.data_ptr as *const u8;
-        let num_elements: usize = shape.iter().product()::<usize>();
-        let num_bytes = num_elements * tlc_tensor.data_type.size_in_bytes();
-        let data: Vec<u8> = unsafe {
-            std::slice::from_raw_parts(data_ptr, num_bytes).to_vec()
         };
->>>>>>> a816bf6b
-
         Tensor {
             size: shape,
             data,
